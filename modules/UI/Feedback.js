--- conflicted
+++ resolved
@@ -77,11 +77,7 @@
     init: function () {
         // CallStats is the way we send feedback, so we don't have to initialise
         // if callstats isn't enabled.
-<<<<<<< HEAD
-        if (!this.isEnabled())
-=======
         if (!APP.conference.isCallstatsEnabled())
->>>>>>> cd8af2a8
             return;
 
         $("div.feedbackButton").css("display", "block");
@@ -95,14 +91,7 @@
      * @return true if the feedback functionality is enabled, false otherwise.
      */
     isEnabled: function() {
-<<<<<<< HEAD
-        // XXX callStats.isEnabled() indicates whether we are allowed to attempt
-        // to integrate callstats.io. Whether our attempt was/is/will be
-        // successful is a different question.
-        return callStats.isEnabled();
-=======
         return APP.conference.isCallstatsEnabled();
->>>>>>> cd8af2a8
     },
     /**
      * Opens the feedback window.
