<html itemscope itemtype="http://schema.org/Product" prefix="og: http://ogp.me/ns#" xmlns="http://www.w3.org/1999/html">
  <head>
    <title>Jitsi Videobridge meets WebRTC</title>
    <link rel="icon" type="image/png" href="/images/favicon.ico"/>
    <meta property="og:title" content="Jitsi Meet"/>
    <meta property="og:image" content="/images/jitsilogo.png"/>
    <meta property="og:description" content="Join a WebRTC video conference powered by the Jitsi Videobridge"/>
    <meta description="Join a WebRTC video conference powered by the Jitsi Videobridge"/>
    <meta itemprop="name" content="Jitsi Meet"/>
    <meta itemprop="description" content="Join a WebRTC video conference powered by the Jitsi Videobridge"/>
    <meta itemprop="image" content="/images/jitsilogo.png"/>
    <script src="libs/jquery-2.1.1.min.js"></script>
    <script src="simulcast.js?v=1"></script><!-- simulcast handling -->
    <script src="libs/strophe/strophe.jingle.adapter.js?v=1"></script><!-- strophe.jingle bundles -->
    <script src="libs/strophe/strophe.jingle.bundle.js?v=8"></script>
    <script src="libs/strophe/strophe.jingle.js?v=1"></script>
    <script src="libs/strophe/strophe.jingle.sdp.js?v=2"></script>
    <script src="libs/strophe/strophe.jingle.sdp.util.js?v=1"></script>
    <script src="libs/strophe/strophe.jingle.sessionbase.js?v=1"></script>
    <script src="libs/strophe/strophe.jingle.session.js?v=1"></script>
    <script src="libs/strophe/strophe.util.js"></script>
    <script src="libs/colibri/colibri.focus.js?v=8"></script><!-- colibri focus implementation -->
    <script src="libs/colibri/colibri.session.js?v=1"></script>
    <script src="libs/jquery-ui.js"></script>
    <script src="libs/rayo.js?v=1"></script>
    <script src="libs/tooltip.js?v=1"></script><!-- bootstrap tooltip lib -->
    <script src="libs/popover.js?v=1"></script><!-- bootstrap tooltip lib -->
    <script src="config.js?v=5"></script><!-- adapt to your needs, i.e. set hosts and bosh path -->
    <script src="brand.js?v=1"></script>
    <script src="muc.js?v=13"></script><!-- simple MUC library -->
    <script src="estos_log.js?v=2"></script><!-- simple stanza logger -->
    <script src="desktopsharing.js?v=2"></script><!-- desktop sharing -->
    <script src="data_channels.js?v=3"></script><!-- data channels -->
    <script src="app.js?v=9"></script><!-- application logic -->
    <script src="commands.js?v=1"></script><!-- application logic -->
    <script src="chat.js?v=10"></script><!-- chat logic -->
    <script src="contact_list.js?v=2"></script><!-- contact list logic -->
    <script src="util.js?v=6"></script><!-- utility functions -->
    <script src="etherpad.js?v=9"></script><!-- etherpad plugin -->
    <script src="prezi.js?v=5"></script><!-- prezi plugin -->
    <script src="smileys.js?v=2"></script><!-- smiley images -->
    <script src="replacement.js?v=6"></script><!-- link and smiley replacement -->
    <script src="moderatemuc.js?v=3"></script><!-- moderator plugin -->
    <script src="analytics.js?v=1"></script><!-- google analytics plugin -->
    <script src="rtp_sts.js?v=1"></script><!-- RTP stats processing -->
    <script src="local_sts.js?v=1"></script><!-- Local stats processing -->
    <script src="videolayout.js?v=8"></script><!-- video ui -->
    <script src="toolbar.js?v=5"></script><!-- toolbar ui -->
    <script src="toolbar_toggler.js?v=1"></script>
    <script src="canvas_util.js?v=1"></script><!-- canvas drawing utils -->
    <script src="audio_levels.js?v=1"></script><!-- audio levels plugin -->
    <script src="media_stream.js?v=1"></script><!-- media stream -->
    <script src="bottom_toolbar.js?v=2"></script><!-- media stream -->
    <script src="roomname_generator.js?v=1"></script><!-- generator for random room names -->
<<<<<<< HEAD
    <script src="tracking.js?v=1"></script><!-- tracking -->
=======
    <script src="keyboard_shortcut.js?v=1"></script>
>>>>>>> ffaa9a62
    <link href="//netdna.bootstrapcdn.com/font-awesome/4.0.3/css/font-awesome.css" rel="stylesheet">
    <link rel="stylesheet" href="css/font.css?v=4"/>
    <link rel="stylesheet" type="text/css" media="screen" href="css/main.css?v=23"/>
    <link rel="stylesheet" type="text/css" media="screen" href="css/videolayout_default.css?v=10" id="videolayout_default"/>
    <link rel="stylesheet" href="css/jquery-impromptu.css?v=4">
    <link rel="stylesheet" href="css/modaldialog.css?v=3">
    <link rel="stylesheet" href="css/popup_menu.css?v=2">
    <link rel="stylesheet" href="css/popover.css?v=1">
    <link rel="stylesheet" href="css/contact_list.css?v=1">
    <link rel="stylesheet" href="css/welcome_page.css?v=1">
    <!--
        Link used for inline installation of chrome desktop streaming extension,
        is updated automatically from the code with the value defined in config.js -->
    <link rel="chrome-webstore-item" href="https://chrome.google.com/webstore/detail/diibjkoicjeejcmhdnailmkgecihlobk">
    <script src="libs/jquery-impromptu.js"></script>
    <script src="libs/jquery.autosize.js"></script>
    <script src="libs/prezi_player.js?v=2"></script>
  </head>
  <body>
    <div id="welcome_page">
        <div id="welcome_page_header">
            <a href="http://jitsi.org" target="_new">
                <div id="jitsi_logo"></div>
            </a>

            <!--<a href="http://jitsi.org" target="_new">
                <div id="brand_logo"></div>
            </a>-->

            <div id="enter_room_container">
                    <div id="enter_room_form" >
                        <div id="domain_name"></div>
                        <div id="enter_room">
                            <input id="enter_room_field" type="text" autofocus placeholder="Enter room name" />
                            <div class="icon-reload" id="reload_roomname"></div>
                            <input id="enter_room_button" type="button" value="GO" />

                        </div>
                    </div>
            </div>
            <div id="brand_header"></div>
            <input type='checkbox' name='checkbox' id="disable_welcome"/>
            <label for="disable_welcome" class="disable_welcome_position">Don't show this page next time I enter</label>
            <div id="header_text"></div>
        </div>
        <div id="welcome_page_main">
            <div id="features">
                <div class="feature_row">
                    <div class="feature_holder">
                        <div class="feature_icon">Simple to use</div>
                        <div class="feature_description">
                            No downloads required. <span name="appName"></span> works directly within your browser. Simply share your conference URL with others to get started.
                        </div>
                    </div>
                    <div class="feature_holder">
                        <div class="feature_icon">Low bandwidth</div>
                        <div class="feature_description">
                            Multi-party video conferences work with as little as 128Kbps. Screen-sharing and audio-only conferences are possible with far less.
                        </div>
                    </div>
                    <div class="feature_holder">
                        <div class="feature_icon">Open source</div>
                        <div class="feature_description">
                            <span name="appName"></span> is licensed under MIT. You are free to download, use, modify, and share them as per these licenses.
                        </div>
                    </div>
                    <div class="feature_holder">
                        <div class="feature_icon">Unlimited users</div>
                        <div class="feature_description">
                            There are no artificial restrictions on the number of users or conference participants. Server power and bandwidth are the only limiting factors.
                        </div>
                    </div>
                </div>
                <div class="feature_row">
                    <div class="feature_holder">
                        <div class="feature_icon">Screen sharing</div>
                        <div class="feature_description">
                            It's easy to share your screen with others. <span name="appName"></span> is ideal for on-line presentations, lectures, and tech support sessions.
                        </div>
                    </div>
                    <div class="feature_holder">
                        <div class="feature_icon">Secure rooms</div>
                        <div class="feature_description">
                            Need some privacy? <span name="appName"></span> conference rooms can be secured with a password in order to exclude unwanted guests and prevent interruptions.
                        </div>
                    </div>
                    <div class="feature_holder">
                        <div class="feature_icon">Shared notes</div>
                        <div class="feature_description">
                            <span name="appName"></span> features Etherpad, a real-time collaborative text editor that's great for meeting minutes, writing articles, and more.
                        </div>
                    </div>
                    <div class="feature_holder">
                        <div class="feature_icon">Usage statistics</div>
                        <div class="feature_description">
                            Learn about your users through easy integration with Piwik, Google Analytics, and other usage monitoring and statistics systems.
                        </div>
                    </div>
                </div>
            </div>
        </div>
    </div>
    <div id="videoconference_page">
        <div style="position: relative;" id="header_container">
            <div id="header">
                <span id="toolbar">
                    <a class="button" data-toggle="popover" data-placement="bottom" shortcut="mutePopover" content="Mute / Unmute" onclick='toggleAudio();'>
                        <i id="mute" class="icon-microphone"></i>
                    </a>
                    <div class="header_button_separator"></div>
                    <a class="button" data-toggle="popover" data-placement="bottom" shortcut="toggleVideoPopover" content="Start / stop camera" onclick='toggleVideo();'>
                        <i id="video" class="icon-camera"></i>
                    </a>
                    <span id="recording" style="display: none">
                        <div class="header_button_separator"></div>
                        <a class="button" data-toggle="popover" data-placement="bottom" content="Record" onclick='toggleRecording();'>
                            <i id="recordButton" class="icon-recEnable"></i>
                        </a>
                    </span>
                    <div class="header_button_separator"></div>
                    <a class="button" data-toggle="popover" data-placement="bottom" content="Lock / unlock room" onclick="Toolbar.openLockDialog();">
                        <i id="lockIcon" class="icon-security"></i>
                    </a>
                    <div class="header_button_separator"></div>
                    <a class="button" data-toggle="popover" data-placement="bottom" content="Invite others" onclick="Toolbar.openLinkDialog();">
                        <i class="icon-link"></i>
                    </a>
                    <div class="header_button_separator"></div>
                    <span class="toolbar_span">
                        <a class="button" data-toggle="popover" shortcut="toggleChatPopover" data-placement="bottom" content="Open / close chat" onclick='BottomToolbar.toggleChat();'>
                            <i id="chatButton" class="icon-chat"></i>
                        </a>
                        <span id="unreadMessages"></span>
                    </span>
                    <div class="header_button_separator"></div>
                    <a class="button" data-toggle="popover" data-placement="bottom" content="Share Prezi" onclick='Prezi.openPreziDialog();'>
                        <i class="icon-prezi"></i>
                    </a>
                    <span id="etherpadButton">
                        <div class="header_button_separator"></div>
                        <a class="button" data-toggle="popover" data-placement="bottom" content="Shared document" onclick='Etherpad.toggleEtherpad(0);'>
                            <i class="icon-share-doc"></i>
                        </a>
                    </span>
                    <div class="header_button_separator"></div>
                    <span id="desktopsharing" style="display: none">
                        <a class="button" data-toggle="popover" data-placement="bottom" content="Share screen" onclick="toggleScreenSharing();">
                            <i class="icon-share-desktop"></i>
                        </a>
                    </span>
                    <div class="header_button_separator"></div>
                    <a class="button" data-toggle="popover" data-placement="bottom" content="Enter / Exit Full Screen" onclick='buttonClick("#fullScreen", "icon-full-screen icon-exit-full-screen");Toolbar.toggleFullScreen();'>
                        <i id="fullScreen" class="icon-full-screen"></i>
                    </a>
                    <span id="sipCallButton">
                        <div class="header_button_separator"></div>
                        <a class="button" data-toggle="popover" data-placement="bottom" content="Call SIP number" onclick='callSipButtonClicked();'>
                            <i class="icon-telephone"></i></a>
                    </span>
                    <div class="header_button_separator"></div>
                    <span id="hangup">
                        <a class="button" data-toggle="popover" data-placement="bottom" content="Hang Up" onclick='hangup();'>
                            <i class="icon-hangup" style="color:#ff0000;font-size: 1.4em;"></i>
                        </a>
                    </span>
                </span>
            </div>
            <div id="subject"></div>
        </div>
        <div id="settings">
          <h1>Connection Settings</h1>
          <form id="loginInfo">
            <label>JID: <input id="jid" type="text" name="jid" placeholder="me@example.com"/></label>
            <label>Password: <input id="password" type="password" name="password" placeholder="secret"/></label>
            <label>BOSH URL: <input id="boshURL" type="text" name="boshURL" placeholder="/http-bind"/></label>
            <input id="connect" type="submit" value="Connect" />
          </form>
        </div>
        <div id="reloadPresentation"><a onclick='Prezi.reloadPresentation();'><i title="Reload Prezi" class="fa fa-repeat fa-lg"></i></a></div>
        <div id="videospace" onmousemove="ToolbarToggler.showToolbar();">
            <div id="largeVideoContainer" class="videocontainer">
                <div id="presentation"></div>
                <div id="etherpad"></div>
                <a href="http://jitsi.org" target="_new"><div class="watermark" id="leftwatermark"></div></a>
                <!-- a href="http://jitsi.org" target="_new"><div class="watermark" id="rightwatermark"></div></a -->
                <video id="largeVideo" autoplay oncontextmenu="return false;"></video>
            </div>
            <div id="remoteVideos">
                <span id="localVideoContainer" class="videocontainer">
                    <span id="localNick" class="nick"></span>
                    <span id="localVideoWrapper">
                        <!--<video id="localVideo" autoplay oncontextmenu="return false;" muted></video> - is now per stream generated -->
                    </span>
                    <audio id="localAudio" autoplay oncontextmenu="return false;" muted></audio>
                    <span class="focusindicator"></span>
                </span>
                <audio id="userJoined" src="sounds/joined.wav" preload="auto"></audio>
                <audio id="userLeft" src="sounds/left.wav" preload="auto"></audio>
            </div>
            <span id="bottomToolbar">
                <span class="bottomToolbar_span">
                    <a class="bottomToolbarButton" data-container="body" data-toggle="popover" shortcut="toggleChatPopover" data-placement="top" content="Open / close chat" onclick='BottomToolbar.toggleChat();'>
                        <i id="chatBottomButton" class="icon-chat-simple"></i>
                    </a>
                </span>
                <span class="bottomToolbar_span">
                    <a class="bottomToolbarButton" data-container="body" data-toggle="popover" data-placement="top" data-container="body" id="contactlistpopover" content="Open / close contact list" onclick='BottomToolbar.toggleContactList();'>
                        <i id="contactListButton" class="icon-contactList"></i>
                    </a>
                </span>
                <span class="bottomToolbar_span">
                    <a class="bottomToolbarButton" data-container="body" data-toggle="popover" shortcut="filmstripPopover" data-placement="top" content="Show / hide film strip" onclick='BottomToolbar.toggleFilmStrip()'>
                        <i id="filmStripButton" class="icon-filmstrip"></i>
                    </a>
                </span>
            </span>
        </div>
        <div id="chatspace">
            <div id="nickname">
                Enter a nickname in the box below
                <form>
                    <input type='text' id="nickinput" placeholder='Choose a nickname' autofocus>
                </form>
            </div>

            <!--div><i class="fa fa-comments">&nbsp;</i><span class='nick'></span>:&nbsp;<span class='chattext'></span></div-->
            <div id="chatconversation"></div>
            <audio id="chatNotification" src="sounds/incomingMessage.wav" preload="auto"></audio>
            <textarea id="usermsg" placeholder='Enter text...' autofocus></textarea>
        </div>
        <div id="contactlist">
            <ul>
                <li class="title"><i class="icon-contact-list"></i> CONTACT LIST</li>
            </ul>
        </div>
        <a id="downloadlog" onclick='dump(event.target);' data-toggle="popover" data-placement="right" data-content="Download logs" ><i class="fa fa-cloud-download"></i></a>
    </div>
  </body>
</html><|MERGE_RESOLUTION|>--- conflicted
+++ resolved
@@ -52,11 +52,8 @@
     <script src="media_stream.js?v=1"></script><!-- media stream -->
     <script src="bottom_toolbar.js?v=2"></script><!-- media stream -->
     <script src="roomname_generator.js?v=1"></script><!-- generator for random room names -->
-<<<<<<< HEAD
+    <script src="keyboard_shortcut.js?v=1"></script>
     <script src="tracking.js?v=1"></script><!-- tracking -->
-=======
-    <script src="keyboard_shortcut.js?v=1"></script>
->>>>>>> ffaa9a62
     <link href="//netdna.bootstrapcdn.com/font-awesome/4.0.3/css/font-awesome.css" rel="stylesheet">
     <link rel="stylesheet" href="css/font.css?v=4"/>
     <link rel="stylesheet" type="text/css" media="screen" href="css/main.css?v=23"/>
